
# Configuración del Entorno

Sigue estos pasos para configurar el entorno de desarrollo:

1. **Clona el repositorio**:
   ```bash
   git clone https://github.com/jdqniel/Identificacion-de-Compromisos.git
   cd Identificacion-de-Compromisos
   ```

2. **Instala uv**:
   ```bash
   curl -LsSf https://astral.sh/uv/install.sh | sh
   ```

3. **Crea y activa el entorno virtual**:
   ```bash
   uv sync
   uv venv --python 3.12.4
   source .venv/bin/activate  # Unix/macOS
   # .venv\Scripts\activate  # Windows
   ```
<<<<<<< HEAD
¡Tu entorno está listo para usar!

4. **Corre main.py**
Paso 1: Define la ruta del documento que en main.py
Paso 2: d "C:\Github\NaturAI Modulo 1\Identificacion-de-Compromisos"
uv run python -m source.main
=======
4. **Corre el codigo
   ```bash
   uv run python -m source.main
   ```  
¡Tu entorno está listo para usar!
>>>>>>> 8c5c237d
<|MERGE_RESOLUTION|>--- conflicted
+++ resolved
@@ -21,17 +21,9 @@
    source .venv/bin/activate  # Unix/macOS
    # .venv\Scripts\activate  # Windows
    ```
-<<<<<<< HEAD
 ¡Tu entorno está listo para usar!
 
 4. **Corre main.py**
 Paso 1: Define la ruta del documento que en main.py
 Paso 2: d "C:\Github\NaturAI Modulo 1\Identificacion-de-Compromisos"
-uv run python -m source.main
-=======
-4. **Corre el codigo
-   ```bash
-   uv run python -m source.main
-   ```  
-¡Tu entorno está listo para usar!
->>>>>>> 8c5c237d
+uv run python -m source.main