--- conflicted
+++ resolved
@@ -1,10 +1,6 @@
 from pathlib import Path
 from dotenv import load_dotenv
-<<<<<<< HEAD
-from langchain.globals import set_verbose
-=======
 from langchain_core.globals import set_verbose
->>>>>>> 8c5c237d
 import pandas as pd
 
 from source.clasification import classify_statements
